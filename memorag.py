--- conflicted
+++ resolved
@@ -253,7 +253,6 @@
                     " guide retrieval."
                 ),
             }
-<<<<<<< HEAD
         )
         messages.append(
             {
@@ -261,15 +260,6 @@
                 "content": f"Memory:\n{context}\n\nQuestion: {query}",
             }
         )
-=======
-        )
-        messages.append(
-            {
-                "role": "user",
-                "content": f"Memory:\n{context}\n\nQuestion: {query}",
-            }
-        )
->>>>>>> 7e0e6022
     else:
         messages = [{"role": "user", "content": query}]
 
